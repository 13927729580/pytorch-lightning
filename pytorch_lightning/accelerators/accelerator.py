# Copyright The PyTorch Lightning team.
#
# Licensed under the Apache License, Version 2.0 (the "License");
# you may not use this file except in compliance with the License.
# You may obtain a copy of the License at
#
#     http://www.apache.org/licenses/LICENSE-2.0
#
# Unless required by applicable law or agreed to in writing, software
# distributed under the License is distributed on an "AS IS" BASIS,
# WITHOUT WARRANTIES OR CONDITIONS OF ANY KIND, either express or implied.
# See the License for the specific language governing permissions and
# limitations under the License.
import os
from enum import Enum
from typing import Any, Optional, Union

import torch
from torch.optim import Optimizer

from pytorch_lightning.utilities import AMPType
from pytorch_lightning.utilities.apply_func import move_data_to_device
from pytorch_lightning.utilities.exceptions import MisconfigurationException
from pytorch_lightning.utilities.parsing import AttributeDict
import torch.distributed as torch_distrib
from pytorch_lightning import _logger as log

if torch.distributed.is_available():
    from torch.distributed import ReduceOp
else:
    class ReduceOp:
        SUM = None

<<<<<<< HEAD
EPSILON = 1e-6

=======
>>>>>>> bacabaeb

class Accelerator(object):

    def __init__(self, trainer=None, cluster_environment=None, ddp_plugin=None):
        self.trainer = trainer
        self.nickname = None
        self.cluster_environment = cluster_environment
        self.dist = AttributeDict(rank=0, device=None)
        self.ddp_plugin = ddp_plugin

        if trainer is not None:
            self.train_loop = self.trainer.train
            self.validation_loop = self.trainer.run_evaluation
            self.test_loop = self.trainer.run_evaluation

    def setup(self, model):
        pass

    def teardown(self):
        # Ensure if necessary all processes are finished
        self.barrier()

    def barrier(self, name: Optional[str] = None):
        pass

    def broadcast(self, obj, src=0):
        return obj

    def train_or_test(self):
        if self.trainer.testing:
            results = self.trainer.run_test()
        else:
            results = self.trainer.train()
        return results

    def batch_to_device(self, batch: Any, device: torch.device):
        model = self.trainer.get_model()
        if model is not None:
            return model.transfer_batch_to_device(batch, device)
        return move_data_to_device(batch, device)

    def training_step_end(self, output):
        return output

    def test_step_end(self, output):
        return output

    def validation_step_end(self, output):
        return output

    def process_dataloader(self, dataloader):
        return dataloader

    def backward(self, closure_loss, optimizer, opt_idx, *args, **kwargs):
        if self.trainer.precision == 16:
            closure_loss = self.trainer.precision_connector.backend.backward(
                closure_loss, optimizer, opt_idx, *args, **kwargs
            )
        else:
            # do backward pass
            model = self.trainer.get_model()
            model.backward(closure_loss, optimizer, opt_idx, *args, **kwargs)

            # once backward has been applied, release graph
            closure_loss = closure_loss.detach()
        if self.ddp_plugin:
            self.ddp_plugin.sync_backward(self.trainer.model)
        return closure_loss

    def optimizer_step(self, optimizer, batch_idx, opt_idx, lambda_closure):
        model_ref = self.trainer.get_model()
        is_lbfgs = isinstance(optimizer, torch.optim.LBFGS)
        using_native_amp = self.trainer.amp_backend == AMPType.NATIVE
        automatic_optimization = self.trainer.train_loop.automatic_optimization

        # native amp + lbfgs is a no go right now
        if using_native_amp and is_lbfgs:
            raise MisconfigurationException(
                'native PyTorch amp and lbfgs are not compatible.'
                ' To request, please file a Github issue in PyTorch and tag @mcarilli')

        # model hook
        model_ref.optimizer_step(
            epoch=self.trainer.current_epoch,
            batch_idx=batch_idx,
            optimizer=optimizer,
            optimizer_idx=opt_idx,
            optimizer_closure=lambda_closure,
            on_tpu=False,  # TPUAccelerator class sets this as True
            using_native_amp=using_native_amp,
            using_lbfgs=is_lbfgs
        )

        # scale when native amp
        if automatic_optimization and using_native_amp:
            self.trainer.scaler.update()

    def optimizer_zero_grad(self, batch_idx, optimizer, opt_idx):
        model_ref = self.trainer.get_model()
        model_ref.optimizer_zero_grad(self.trainer.current_epoch, batch_idx, optimizer, opt_idx)

    def sync_optim_state(self):
        pass

    def clip_gradients(self, optimizer, clip_val=None):
        # use the trainer's clip val if none passed
        grad_clip_val = self.trainer.gradient_clip_val
        if clip_val is not None:
            grad_clip_val = clip_val
        grad_clip_val = float(grad_clip_val)

        if grad_clip_val <= 0:
            return
        self._clip_gradients(optimizer, grad_clip_val)

<<<<<<< HEAD
        if self.trainer.amp_backend:
            self.trainer.precision_connector.backend.clip_gradients(grad_clip_val, optimizer)
        else:
            self._clip_gradients_with_tpu_support(grad_clip_val)

    def _clip_gradients_with_tpu_support(self, grad_clip_val):
        # this code is a modification of torch.nn.utils.clip_grad_norm_
        # with TPU support based on https://github.com/pytorch/xla/blob/master/TROUBLESHOOTING.md
        model = self.trainer.get_model()
        parameters = model.parameters()
        max_norm = grad_clip_val
        norm_type = float(2.0)

        if isinstance(parameters, torch.Tensor):
            parameters = [parameters]
        parameters = list(filter(lambda p: p.grad is not None, parameters))

        if norm_type == math.inf:
            total_norm = max(p.grad.data.abs().max() for p in parameters)
        else:
            device = parameters[0].device
            out = torch.empty(len(parameters), device=device)
            for i, p in enumerate(parameters):
                torch.norm(p.grad.data.to(device), norm_type, out=out[i])
            total_norm = torch.norm(out, norm_type)

        clip_coef = torch.tensor(max_norm, device=device) / (total_norm + EPSILON)
        clip_coef = torch.min(clip_coef, torch.ones_like(clip_coef))
        for p in parameters:
            p.grad.data.mul_(clip_coef.to(p.grad.data.device))
=======
    def _clip_gradients(self, optimizer: Optimizer, grad_clip_val: Union[float, int], norm_type: float = 2.0):
        if self.trainer.amp_backend:
            self.trainer.precision_connector.backend.clip_gradients(grad_clip_val, optimizer, norm_type)
        else:
            model = self.trainer.get_model()
            torch.nn.utils.clip_grad_norm_(model.parameters(), max_norm=grad_clip_val, norm_type=norm_type)
>>>>>>> bacabaeb

    def on_train_epoch_end(self, outputs):
        pass

    def on_train_end(self):
        pass

    def early_stopping_should_stop(self, pl_module):
        return self.trainer.should_stop

    def setup_optimizers(self, model):
        if self.trainer.testing is True:
            return

        optimizers, lr_schedulers, optimizer_frequencies = self.trainer.init_optimizers(model)
        self.trainer.optimizers = optimizers
        self.trainer.lr_schedulers = lr_schedulers
        self.trainer.optimizer_frequencies = optimizer_frequencies

    def init_ddp_connection(
            self, global_rank: int, world_size: int, is_slurm_managing_tasks: bool = True
    ) -> None:
        os.environ["MASTER_ADDR"] = str(self.cluster_environment.master_address())
        os.environ["MASTER_PORT"] = str(self.cluster_environment.master_port())
        os.environ["WORLD_SIZE"] = str(self.cluster_environment.world_size())
        torch_backend = "nccl" if self.trainer.on_gpu else "gloo"

        if not torch.distributed.is_initialized():
            log.info(
                f"initializing ddp: GLOBAL_RANK: {global_rank}, MEMBER: {global_rank + 1}/{world_size}"
            )
            torch_distrib.init_process_group(
                torch_backend, rank=global_rank, world_size=world_size
            )

    def sync_tensor(self,
                    tensor: Union[torch.Tensor],
                    group: Optional[Any] = None,
                    reduce_op: Optional[Union[ReduceOp, str]] = None) -> torch.Tensor:
        """
        Function to reduce a tensor from several distributed processes to one aggregated tensor.

        Args:
            tensor: the tensor to sync and reduce
            group: the process group to gather results from. Defaults to all processes (world)
            reduce_op: the reduction operation. Defaults to sum.
                Can also be a string of 'avg', 'mean' to calculate the mean during reduction.

        Return:
            reduced value
        """
        raise NotImplementedError()

    def __getstate__(self):
        return {
            'trainer': self.trainer,
            'nickname': self.nickname,
            'cluster_environment': self.cluster_environment,
            'dist': self.dist,
            'ddp_plugin': self.ddp_plugin
        }

    def __setstate__(self, d):
        self.trainer = d['trainer']
        self.nickname = d['nickname']
        self.cluster_environment = d['cluster_environment']
        self.dist = d['dist']
        self.ddp_plugin = d['ddp_plugin']


# TODO: allow user to compare with string even internaly we shall use these Enum to prevent typos...
class BackendType(Enum):
    DP = 'dp'
    DDP = 'ddp'
    DDP2 = 'ddp2'
    DDP_SPAWN = 'ddp_spawn'
    # decuple distrib and device
    DDP_CPU = 'ddp_cpu'
    HOROVOD = 'horovod'
    # this is rather device
    TPU = 'tpu'<|MERGE_RESOLUTION|>--- conflicted
+++ resolved
@@ -31,11 +31,6 @@
     class ReduceOp:
         SUM = None
 
-<<<<<<< HEAD
-EPSILON = 1e-6
-
-=======
->>>>>>> bacabaeb
 
 class Accelerator(object):
 
@@ -151,45 +146,12 @@
             return
         self._clip_gradients(optimizer, grad_clip_val)
 
-<<<<<<< HEAD
-        if self.trainer.amp_backend:
-            self.trainer.precision_connector.backend.clip_gradients(grad_clip_val, optimizer)
-        else:
-            self._clip_gradients_with_tpu_support(grad_clip_val)
-
-    def _clip_gradients_with_tpu_support(self, grad_clip_val):
-        # this code is a modification of torch.nn.utils.clip_grad_norm_
-        # with TPU support based on https://github.com/pytorch/xla/blob/master/TROUBLESHOOTING.md
-        model = self.trainer.get_model()
-        parameters = model.parameters()
-        max_norm = grad_clip_val
-        norm_type = float(2.0)
-
-        if isinstance(parameters, torch.Tensor):
-            parameters = [parameters]
-        parameters = list(filter(lambda p: p.grad is not None, parameters))
-
-        if norm_type == math.inf:
-            total_norm = max(p.grad.data.abs().max() for p in parameters)
-        else:
-            device = parameters[0].device
-            out = torch.empty(len(parameters), device=device)
-            for i, p in enumerate(parameters):
-                torch.norm(p.grad.data.to(device), norm_type, out=out[i])
-            total_norm = torch.norm(out, norm_type)
-
-        clip_coef = torch.tensor(max_norm, device=device) / (total_norm + EPSILON)
-        clip_coef = torch.min(clip_coef, torch.ones_like(clip_coef))
-        for p in parameters:
-            p.grad.data.mul_(clip_coef.to(p.grad.data.device))
-=======
     def _clip_gradients(self, optimizer: Optimizer, grad_clip_val: Union[float, int], norm_type: float = 2.0):
         if self.trainer.amp_backend:
             self.trainer.precision_connector.backend.clip_gradients(grad_clip_val, optimizer, norm_type)
         else:
             model = self.trainer.get_model()
             torch.nn.utils.clip_grad_norm_(model.parameters(), max_norm=grad_clip_val, norm_type=norm_type)
->>>>>>> bacabaeb
 
     def on_train_epoch_end(self, outputs):
         pass
