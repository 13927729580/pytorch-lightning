--- conflicted
+++ resolved
@@ -27,7 +27,6 @@
 from pytorch_lightning.utilities.debugging import InternalDebugger
 from pytorch_lightning.utilities.exceptions import MisconfigurationException
 from pytorch_lightning.utilities.model_utils import is_overridden
-<<<<<<< HEAD
 from pytorch_lightning.utilities.xla_device_utils import XLADeviceUtils
 from copy import deepcopy
 from typing import Iterable
@@ -38,10 +37,6 @@
     amp = None
 
 if XLADeviceUtils.xla_available():
-=======
-
-if TPU_AVAILABLE:
->>>>>>> 9801e769
     import torch_xla.core.xla_model as xm
 
 try:
