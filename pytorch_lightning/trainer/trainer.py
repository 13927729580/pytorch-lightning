--- conflicted
+++ resolved
@@ -131,13 +131,9 @@
         amp_backend: str = 'native',
         amp_level: str = 'O2',
         distributed_backend: Optional[str] = None,
-<<<<<<< HEAD
-        automatic_optimization: bool = True,
-        multiple_trainloader_mode: str = 'max_size_cycle',
-=======
         automatic_optimization: Optional[bool] = None,
         move_metrics_to_cpu: bool = False,
->>>>>>> 3b6b6c8b
+        multiple_trainloader_mode: str = 'max_size_cycle',
     ):
         r"""
         Customize every aspect of training via flags
@@ -275,25 +271,18 @@
             weights_summary: Prints a summary of the weights when training begins.
 
             weights_save_path: Where to save weights if specified. Will override default_root_dir
-<<<<<<< HEAD
-                    for checkpoints only. Use this if for whatever reason you need the checkpoints
-                    stored in a different place than the logs written in `default_root_dir`.
-                    Can be remote file paths such as `s3://mybucket/path` or 'hdfs://path/'
-                    Defaults to `default_root_dir`.
+                for checkpoints only. Use this if for whatever reason you need the checkpoints
+                stored in a different place than the logs written in `default_root_dir`.
+                Can be remote file paths such as `s3://mybucket/path` or 'hdfs://path/'
+                Defaults to `default_root_dir`.
+
+            move_metrics_to_cpu: Whether to force internal logged metrics to be moved to CPU.
+                This can save some GPU memory but can make training slower. Use with attention.
 
             multiple_trainloader_mode: How to loop over the datasets when there are multiple train loaders.
                 In 'max_size_cycle' mode, the trainer ends one epoch when the largest dataset is traversed,
                 and smaller datasets reload when running out of their data. In 'min_size' mode, all the datasets
                 reload when reaching the minimum length of datasets.
-=======
-                for checkpoints only. Use this if for whatever reason you need the checkpoints
-                stored in a different place than the logs written in `default_root_dir`.
-                Can be remote file paths such as `s3://mybucket/path` or 'hdfs://path/'
-                Defaults to `default_root_dir`.
-
-            move_metrics_to_cpu: Whether to force internal logged metrics to be moved to CPU.
-                This can save some GPU memory but can make training slower. Use with attention.
->>>>>>> 3b6b6c8b
         """
         super().__init__()
 
