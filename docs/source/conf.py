# -*- coding: utf-8 -*-
#
# Configuration file for the Sphinx documentation builder.
#
# This file does only contain a selection of the most common options. For a
# full list see the documentation:
# http://www.sphinx-doc.org/en/master/config

# -- Path setup --------------------------------------------------------------

# If extensions (or modules to document with autodoc) are in another directory,
# add these directories to sys.path here. If the directory is relative to the
# documentation root, use os.path.abspath to make it absolute, like shown here.

# import m2r
import builtins
import glob
import inspect
import os
import shutil
import sys

import pt_lightning_sphinx_theme

PATH_HERE = os.path.abspath(os.path.dirname(__file__))
PATH_ROOT = os.path.join(PATH_HERE, '..', '..')
sys.path.insert(0, os.path.abspath(PATH_ROOT))

builtins.__LIGHTNING_SETUP__ = True

SPHINX_MOCK_REQUIREMENTS = int(os.environ.get('SPHINX_MOCK_REQUIREMENTS', True))

import pytorch_lightning  # noqa: E402

# -- Project documents -------------------------------------------------------

# # export the documentation
# with open('intro.rst', 'w') as fp:
#     intro = pytorch_lightning.__doc__.replace(os.linesep + ' ', '')
#     fp.write(m2r.convert(intro))
#     # fp.write(pytorch_lightning.__doc__)

# # export the READme
# with open(os.path.join(PATH_ROOT, 'README.md'), 'r') as fp:
#     readme = fp.read()
# # replace all paths to relative
# for ndir in (os.path.basename(p) for p in glob.glob(os.path.join(PATH_ROOT, '*'))
#              if os.path.isdir(p)):
#     readme = readme.replace('](%s/' % ndir, '](%s/%s/' % (PATH_ROOT, ndir))
# with open('readme.md', 'w') as fp:
#     fp.write(readme)

# copy all documents from GH templates like contribution guide
for md in glob.glob(os.path.join(PATH_ROOT, '.github', '*.md')):
    shutil.copy(md, os.path.join(PATH_HERE, os.path.basename(md)))
# copy also the changelog
with open(os.path.join(PATH_ROOT, 'CHANGELOG.md'), 'r') as fp:
    chlog_lines = fp.readlines()
# enrich short subsub-titles to be unique
chlog_ver = ''
for i, ln in enumerate(chlog_lines):
    if ln.startswith('## '):
        chlog_ver = ln[2:].split('-')[0].strip()
    elif ln.startswith('### '):
        ln = ln.replace('###', f'### {chlog_ver} -')
        chlog_lines[i] = ln
with open(os.path.join(PATH_HERE, 'CHANGELOG.md'), 'w') as fp:
    fp.writelines(chlog_lines)

# -- Project information -----------------------------------------------------

project = 'PyTorch Lightning'
copyright = pytorch_lightning.__copyright__
author = pytorch_lightning.__author__

# The short X.Y version
version = pytorch_lightning.__version__
# The full version, including alpha/beta/rc tags
release = pytorch_lightning.__version__


# -- General configuration ---------------------------------------------------

# If your documentation needs a minimal Sphinx version, state it here.

needs_sphinx = '2.0'

# Add any Sphinx extension module names here, as strings. They can be
# extensions coming with Sphinx (named 'sphinx.ext.*') or your custom
# ones.
extensions = [
    'sphinx.ext.autodoc',
    # 'sphinxcontrib.mockautodoc',  # raises error: directive 'automodule' is already registered ...
    # 'sphinxcontrib.fulltoc',  # breaks pytorch-theme with unexpected kw argument 'titles_only'
    'sphinx.ext.doctest',
    'sphinx.ext.intersphinx',
    'sphinx.ext.todo',
    'sphinx.ext.coverage',
    'sphinx.ext.viewcode',
    'sphinx.ext.autosummary',
    'sphinx.ext.napoleon',
    'sphinx.ext.imgmath',
    'recommonmark',
    'sphinx.ext.autosectionlabel',
    # 'm2r',
    # 'nbsphinx',  # it seems some sphinx issue
    'sphinx_autodoc_typehints',
    'sphinx_copybutton',
    'sphinx_paramlinks',
    'sphinx_togglebutton',
]

# Add any paths that contain templates here, relative to this directory.
templates_path = ['_templates']

# https://berkeley-stat159-f17.github.io/stat159-f17/lectures/14-sphinx..html#conf.py-(cont.)
# https://stackoverflow.com/questions/38526888/embed-ipython-notebook-in-sphinx-document
# I execute the notebooks manually in advance. If notebooks test the code,
# they should be run at build time.
nbsphinx_execute = 'never'
nbsphinx_allow_errors = True
nbsphinx_requirejs_path = ''

# The suffix(es) of source filenames.
# You can specify multiple suffix as a list of string:
#
# source_suffix = ['.rst', '.md']
# source_suffix = ['.rst', '.md', '.ipynb']
source_suffix = {
    '.rst': 'restructuredtext',
    '.txt': 'markdown',
    '.md': 'markdown',
    '.ipynb': 'nbsphinx',
}

# The master toctree document.
master_doc = 'index'

# The language for content autogenerated by Sphinx. Refer to documentation
# for a list of supported languages.
#
# This is also used if you do content translation via gettext catalogs.
# Usually you set "language" from the command line for these cases.
language = None

# List of patterns, relative to source directory, that match files and
# directories to ignore when looking for source files.
# This pattern also affects html_static_path and html_extra_path.
exclude_patterns = [
    'PULL_REQUEST_TEMPLATE.md',
]

# The name of the Pygments (syntax highlighting) style to use.
pygments_style = None

# -- Options for HTML output -------------------------------------------------

# The theme to use for HTML and HTML Help pages.  See the documentation for
# a list of builtin themes.
# http://www.sphinx-doc.org/en/master/usage/theming.html#builtin-themes
# html_theme = 'bizstyle'
# https://sphinx-themes.org
html_theme = 'pt_lightning_sphinx_theme'
html_theme_path = [pt_lightning_sphinx_theme.get_html_theme_path()]

# Theme options are theme-specific and customize the look and feel of a theme
# further.  For a list of options available for each theme, see the
# documentation.

html_theme_options = {
    'pytorch_project': pytorch_lightning.__homepage__,
    'canonical_url': pytorch_lightning.__homepage__,
    'collapse_navigation': False,
    'display_version': True,
    'logo_only': False,
}

html_logo = '_images/logos/lightning_logo-name.svg'

html_favicon = '_images/logos/lightning_icon.svg'

# Add any paths that contain custom static files (such as style sheets) here,
# relative to this directory. They are copied after the builtin static files,
# so a file named "default.css" will overwrite the builtin "default.css".
html_static_path = ['_images', '_templates', '_static']

# Custom sidebar templates, must be a dictionary that maps document names
# to template names.
#
# The default sidebars (for documents that don't match any pattern) are
# defined by theme itself.  Builtin themes are using these templates by
# default: ``['localtoc.html', 'relations.html', 'sourcelink.html',
# 'searchbox.html']``.
#
# html_sidebars = {}


# -- Options for HTMLHelp output ---------------------------------------------

# Output file base name for HTML help builder.
htmlhelp_basename = project + '-doc'

# -- Options for LaTeX output ------------------------------------------------

latex_elements = {
    # The paper size ('letterpaper' or 'a4paper').
    # 'papersize': 'letterpaper',

    # The font size ('10pt', '11pt' or '12pt').
    # 'pointsize': '10pt',

    # Additional stuff for the LaTeX preamble.
    # 'preamble': '',

    # Latex figure (float) alignment
    'figure_align': 'htbp',
}

# Grouping the document tree into LaTeX files. List of tuples
# (source start file, target name, title,
#  author, documentclass [howto, manual, or own class]).
latex_documents = [
    (master_doc, project + '.tex', project + ' Documentation', author, 'manual'),
]

# -- Options for manual page output ------------------------------------------

# One entry per manual page. List of tuples
# (source start file, name, description, authors, manual section).
man_pages = [
    (master_doc, project, project + ' Documentation', [author], 1)
]

# -- Options for Texinfo output ----------------------------------------------

# Grouping the document tree into Texinfo files. List of tuples
# (source start file, target name, title, author,
#  dir menu entry, description, category)
texinfo_documents = [
    (master_doc, project, project + ' Documentation', author, project,
     'One line description of project.', 'Miscellaneous'),
]

# -- Options for Epub output -------------------------------------------------

# Bibliographic Dublin Core info.
epub_title = project

# The unique identifier of the text. This can be a ISBN number
# or the project homepage.
#
# epub_identifier = ''

# A unique identification for the text.
#
# epub_uid = ''

# A list of files that should not be packed into the epub file.
epub_exclude_files = ['search.html']

# -- Extension configuration -------------------------------------------------

# -- Options for intersphinx extension ---------------------------------------

intersphinx_mapping = {
    'python': ('https://docs.python.org/3', None),
    'torch': ('https://pytorch.org/docs/stable/', None),
    'numpy': ('https://numpy.org/doc/stable/', None),
    'PIL': ('https://pillow.readthedocs.io/en/stable/', None),
}

# -- Options for todo extension ----------------------------------------------

# If true, `todo` and `todoList` produce output, else they produce nothing.
todo_include_todos = True


def setup(app):
    # this is for hiding doctest decoration,
    # see: http://z4r.github.io/python/2011/12/02/hides-the-prompts-and-output/
    app.add_javascript('copybutton.js')
    app.add_css_file('main.css')


# copy all notebooks to local folder
# path_nbs = os.path.join(PATH_HERE, 'notebooks')
# if not os.path.isdir(path_nbs):
#     os.mkdir(path_nbs)
# for path_ipynb in glob.glob(os.path.join(PATH_ROOT, 'notebooks', '*.ipynb')):
#     path_ipynb2 = os.path.join(path_nbs, os.path.basename(path_ipynb))
#     shutil.copy(path_ipynb, path_ipynb2)


# Ignoring Third-party packages
# https://stackoverflow.com/questions/15889621/sphinx-how-to-exclude-imports-in-automodule
def package_list_from_file(file):
    mocked_packages = []
    with open(file, 'r') as fp:
        for ln in fp.readlines():
            found = [ln.index(ch) for ch in list(',=<>#') if ch in ln]
            pkg = ln[:min(found)] if found else ln
            if pkg.rstrip():
                mocked_packages.append(pkg.rstrip())
    return mocked_packages


# define mapping from PyPI names to python imports
PACKAGE_MAPPING = {
    'Pillow': 'PIL',
    'opencv-python': 'cv2',
    'PyYAML': 'yaml',
    'comet-ml': 'comet_ml',
    'neptune-client': 'neptune',
    'hydra-core': 'hydra',
}
MOCK_PACKAGES = []
if SPHINX_MOCK_REQUIREMENTS:
    # mock also base packages when we are on RTD since we don't install them there
    MOCK_PACKAGES += package_list_from_file(os.path.join(PATH_ROOT, 'requirements.txt'))
    MOCK_PACKAGES += package_list_from_file(os.path.join(PATH_ROOT, 'requirements', 'extra.txt'))
    MOCK_PACKAGES += package_list_from_file(os.path.join(PATH_ROOT, 'requirements', 'loggers.txt'))
MOCK_PACKAGES = [PACKAGE_MAPPING.get(pkg, pkg) for pkg in MOCK_PACKAGES]

autodoc_mock_imports = MOCK_PACKAGES

autosummary_generate = True

autodoc_member_order = 'groupwise'

autoclass_content = 'both'

autodoc_default_options = {
    'members': True,
    'methods': True,
    'special-members': '__call__',
    'exclude-members': '_abc_impl',
    'show-inheritance': True,
}

# Sphinx will add “permalinks” for each heading and description environment as paragraph signs that
#  become visible when the mouse hovers over them.
# This value determines the text for the permalink; it defaults to "¶". Set it to None or the empty
#  string to disable permalinks.
# https://www.sphinx-doc.org/en/master/usage/configuration.html#confval-html_add_permalinks
html_add_permalinks = "¶"

# True to prefix each section label with the name of the document it is in, followed by a colon.
#  For example, index:Introduction for a section called Introduction that appears in document index.rst.
#  Useful for avoiding ambiguity when the same section heading appears in different documents.
# http://www.sphinx-doc.org/en/master/usage/extensions/autosectionlabel.html
autosectionlabel_prefix_document = True

# only run doctests marked with a ".. doctest::" directive
doctest_test_doctest_blocks = ''
doctest_global_setup = """

import importlib
import os
import torch

from pytorch_lightning.utilities import (
    NATIVE_AMP_AVAILABLE,
    APEX_AVAILABLE,
<<<<<<< HEAD
    XLADeviceUtils,
=======
    XLA_AVAILABLE,
>>>>>>> 9801e769
)
TORCHVISION_AVAILABLE = importlib.util.find_spec("torchvision") is not None


"""
coverage_skip_undoc_in_source = True<|MERGE_RESOLUTION|>--- conflicted
+++ resolved
@@ -361,11 +361,7 @@
 from pytorch_lightning.utilities import (
     NATIVE_AMP_AVAILABLE,
     APEX_AVAILABLE,
-<<<<<<< HEAD
     XLADeviceUtils,
-=======
-    XLA_AVAILABLE,
->>>>>>> 9801e769
 )
 TORCHVISION_AVAILABLE = importlib.util.find_spec("torchvision") is not None
 
